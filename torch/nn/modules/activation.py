import warnings
from typing import Tuple, Optional

import torch
from torch import Tensor
from . import Linear
from torch.nn.init import xavier_uniform_
from torch.nn.init import constant_
from torch.nn.init import xavier_normal_
from torch.nn.parameter import Parameter
from .module import Module
from .. import functional as F


class Threshold(Module):
    r"""Thresholds each element of the input Tensor.

    Threshold is defined as:

    .. math::
        y =
        \begin{cases}
        x, &\text{ if } x > \text{threshold} \\
        \text{value}, &\text{ otherwise }
        \end{cases}

    Args:
        threshold: The value to threshold at
        value: The value to replace with
        inplace: can optionally do the operation in-place. Default: ``False``

    Shape:
        - Input: :math:`(N, *)` where `*` means, any number of additional
          dimensions
        - Output: :math:`(N, *)`, same shape as the input

    Examples::

        >>> m = nn.Threshold(0.1, 20)
        >>> input = torch.randn(2)
        >>> output = m(input)
    """
    __constants__ = ['threshold', 'value', 'inplace']

    threshold: float
    value: float
    inplace: bool

    def __init__(self, threshold: float, value: float, inplace: bool = False) -> None:
        super(Threshold, self).__init__()
        self.threshold = threshold
        self.value = value
        self.inplace = inplace
        # TODO: check in THNN (if inplace == True, then assert value <= threshold)

    def forward(self, input: Tensor) -> Tensor:
        return F.threshold(input, self.threshold, self.value, self.inplace)

    def extra_repr(self):
        inplace_str = ', inplace=True' if self.inplace else ''
        return 'threshold={}, value={}{}'.format(
            self.threshold, self.value, inplace_str
        )


class ReLU(Module):
    r"""Applies the rectified linear unit function element-wise:

    :math:`\text{ReLU}(x) = (x)^+ = \max(0, x)`

    Args:
        inplace: can optionally do the operation in-place. Default: ``False``

    Shape:
        - Input: :math:`(N, *)` where `*` means, any number of additional
          dimensions
        - Output: :math:`(N, *)`, same shape as the input

    .. image:: ../scripts/activation_images/ReLU.png

    Examples::

        >>> m = nn.ReLU()
        >>> input = torch.randn(2)
        >>> output = m(input)


      An implementation of CReLU - https://arxiv.org/abs/1603.05201

        >>> m = nn.ReLU()
        >>> input = torch.randn(2).unsqueeze(0)
        >>> output = torch.cat((m(input),m(-input)))
    """
    __constants__ = ['inplace']
    inplace: bool

    def __init__(self, inplace: bool = False):
        super(ReLU, self).__init__()
        self.inplace = inplace

    def forward(self, input: Tensor) -> Tensor:
        return F.relu(input, inplace=self.inplace)

    def extra_repr(self) -> str:
        inplace_str = 'inplace=True' if self.inplace else ''
        return inplace_str


class RReLU(Module):
    r"""Applies the randomized leaky rectified liner unit function, element-wise,
    as described in the paper:

    `Empirical Evaluation of Rectified Activations in Convolutional Network`_.

    The function is defined as:

    .. math::
        \text{RReLU}(x) =
        \begin{cases}
            x & \text{if } x \geq 0 \\
            ax & \text{ otherwise }
        \end{cases}

    where :math:`a` is randomly sampled from uniform distribution
    :math:`\mathcal{U}(\text{lower}, \text{upper})`.

     See: https://arxiv.org/pdf/1505.00853.pdf

    Args:
        lower: lower bound of the uniform distribution. Default: :math:`\frac{1}{8}`
        upper: upper bound of the uniform distribution. Default: :math:`\frac{1}{3}`
        inplace: can optionally do the operation in-place. Default: ``False``

    Shape:
        - Input: :math:`(N, *)` where `*` means, any number of additional
          dimensions
        - Output: :math:`(N, *)`, same shape as the input

    Examples::

        >>> m = nn.RReLU(0.1, 0.3)
        >>> input = torch.randn(2)
        >>> output = m(input)

    .. _`Empirical Evaluation of Rectified Activations in Convolutional Network`:
        https://arxiv.org/abs/1505.00853
    """
    __constants__ = ['lower', 'upper', 'inplace']

    lower: float
    upper: float
    inplace: bool

    def __init__(
        self,
        lower: float = 1. / 8,
        upper: float = 1. / 3,
        inplace: bool = False
    ):
        super(RReLU, self).__init__()
        self.lower = lower
        self.upper = upper
        self.inplace = inplace

    def forward(self, input: Tensor) -> Tensor:
        return F.rrelu(input, self.lower, self.upper, self.training, self.inplace)

    def extra_repr(self):
        inplace_str = ', inplace=True' if self.inplace else ''
        return 'lower={}, upper={}{}'.format(self.lower, self.upper, inplace_str)


class Hardtanh(Module):
    r"""Applies the HardTanh function element-wise

    HardTanh is defined as:

    .. math::
        \text{HardTanh}(x) = \begin{cases}
            1 & \text{ if } x > 1 \\
            -1 & \text{ if } x < -1 \\
            x & \text{ otherwise } \\
        \end{cases}

    The range of the linear region :math:`[-1, 1]` can be adjusted using
    :attr:`min_val` and :attr:`max_val`.

    Args:
        min_val: minimum value of the linear region range. Default: -1
        max_val: maximum value of the linear region range. Default: 1
        inplace: can optionally do the operation in-place. Default: ``False``

    Keyword arguments :attr:`min_value` and :attr:`max_value`
    have been deprecated in favor of :attr:`min_val` and :attr:`max_val`.

    Shape:
        - Input: :math:`(N, *)` where `*` means, any number of additional
          dimensions
        - Output: :math:`(N, *)`, same shape as the input

    .. image:: ../scripts/activation_images/Hardtanh.png

    Examples::

        >>> m = nn.Hardtanh(-2, 2)
        >>> input = torch.randn(2)
        >>> output = m(input)
    """
    __constants__ = ['min_val', 'max_val', 'inplace']

    min_val: float
    max_val: float
    inplace: bool

    def __init__(
        self,
        min_val: float = -1.,
        max_val: float = 1.,
        inplace: bool = False,
        min_value: Optional[float] = None,
        max_value: Optional[float] = None
    ) -> None:
        super(Hardtanh, self).__init__()
        if min_value is not None:
            warnings.warn("keyword argument min_value is deprecated and rename to min_val")
            min_val = min_value
        if max_value is not None:
            warnings.warn("keyword argument max_value is deprecated and rename to max_val")
            max_val = max_value

        self.min_val = min_val
        self.max_val = max_val
        self.inplace = inplace
        assert self.max_val > self.min_val

    def forward(self, input: Tensor) -> Tensor:
        return F.hardtanh(input, self.min_val, self.max_val, self.inplace)

    def extra_repr(self) -> str:
        inplace_str = ', inplace=True' if self.inplace else ''
        return 'min_val={}, max_val={}{}'.format(
            self.min_val, self.max_val, inplace_str
        )


class ReLU6(Hardtanh):
    r"""Applies the element-wise function:

    .. math::
        \text{ReLU6}(x) = \min(\max(0,x), 6)

    Args:
        inplace: can optionally do the operation in-place. Default: ``False``

    Shape:
        - Input: :math:`(N, *)` where `*` means, any number of additional
          dimensions
        - Output: :math:`(N, *)`, same shape as the input

    .. image:: ../scripts/activation_images/ReLU6.png

    Examples::

        >>> m = nn.ReLU6()
        >>> input = torch.randn(2)
        >>> output = m(input)
    """

    def __init__(self, inplace: bool = False):
        super(ReLU6, self).__init__(0., 6., inplace)

    def extra_repr(self) -> str:
        inplace_str = 'inplace=True' if self.inplace else ''
        return inplace_str


class Sigmoid(Module):
    r"""Applies the element-wise function:

    .. math::
        \text{Sigmoid}(x) = \sigma(x) = \frac{1}{1 + \exp(-x)}


    Shape:
        - Input: :math:`(N, *)` where `*` means, any number of additional
          dimensions
        - Output: :math:`(N, *)`, same shape as the input

    .. image:: ../scripts/activation_images/Sigmoid.png

    Examples::

        >>> m = nn.Sigmoid()
        >>> input = torch.randn(2)
        >>> output = m(input)
    """

    def forward(self, input: Tensor) -> Tensor:
        return torch.sigmoid(input)


class Hardsigmoid(Module):
    r"""Applies the element-wise function:

    .. math::
        \text{Hardsigmoid}(x) = \begin{cases}
            0 & \text{if~} x \le -3, \\
            1 & \text{if~} x \ge +3, \\
            x / 6 + 1 / 2 & \text{otherwise}
        \end{cases}


    Shape:
        - Input: :math:`(N, *)` where `*` means, any number of additional
          dimensions
        - Output: :math:`(N, *)`, same shape as the input

    Examples::

        >>> m = nn.Hardsigmoid()
        >>> input = torch.randn(2)
        >>> output = m(input)
    """

    def forward(self, input: Tensor) -> Tensor:
        return F.hardsigmoid(input)


class Tanh(Module):
    r"""Applies the element-wise function:

    .. math::
        \text{Tanh}(x) = \tanh(x) = \frac{\exp(x) - \exp(-x)} {\exp(x) + \exp(-x)}

    Shape:
        - Input: :math:`(N, *)` where `*` means, any number of additional
          dimensions
        - Output: :math:`(N, *)`, same shape as the input

    .. image:: ../scripts/activation_images/Tanh.png

    Examples::

        >>> m = nn.Tanh()
        >>> input = torch.randn(2)
        >>> output = m(input)
    """

    def forward(self, input: Tensor) -> Tensor:
        return torch.tanh(input)


class Hardswish(Module):
    r"""Applies the hardswish function, element-wise, as described in the paper:

    `Searching for MobileNetV3`_.

    .. math::
        \text{Hardswish}(x) = \begin{cases}
            0 & \text{if~} x \le -3, \\
            x & \text{if~} x \ge +3, \\
            x \cdot (x + 3) /6 & \text{otherwise}
        \end{cases}

    Shape:
        - Input: :math:`(N, *)` where `*` means, any number of additional
          dimensions
        - Output: :math:`(N, *)`, same shape as the input

    Examples::

        >>> m = nn.Hardswish()
        >>> input = torch.randn(2)
        >>> output = m(input)

    .. _`Searching for MobileNetV3`:
        https://arxiv.org/abs/1905.02244
    """

    def forward(self, input: Tensor) -> Tensor:
        return F.hardswish(input)


class ELU(Module):
    r"""Applies the element-wise function:

    .. math::
        \text{ELU}(x) = \max(0,x) + \min(0, \alpha * (\exp(x) - 1))

    Args:
        alpha: the :math:`\alpha` value for the ELU formulation. Default: 1.0
        inplace: can optionally do the operation in-place. Default: ``False``

    Shape:
        - Input: :math:`(N, *)` where `*` means, any number of additional
          dimensions
        - Output: :math:`(N, *)`, same shape as the input

    .. image:: ../scripts/activation_images/ELU.png

    Examples::

        >>> m = nn.ELU()
        >>> input = torch.randn(2)
        >>> output = m(input)
    """
    __constants__ = ['alpha', 'inplace']
    alpha: float
    inplace: bool

    def __init__(self, alpha: float = 1., inplace: bool = False) -> None:
        super(ELU, self).__init__()
        self.alpha = alpha
        self.inplace = inplace

    def forward(self, input: Tensor) -> Tensor:
        return F.elu(input, self.alpha, self.inplace)

    def extra_repr(self) -> str:
        inplace_str = ', inplace=True' if self.inplace else ''
        return 'alpha={}{}'.format(self.alpha, inplace_str)


class CELU(Module):
    r"""Applies the element-wise function:

    .. math::
        \text{CELU}(x) = \max(0,x) + \min(0, \alpha * (\exp(x/\alpha) - 1))

    More details can be found in the paper `Continuously Differentiable Exponential Linear Units`_ .

    Args:
        alpha: the :math:`\alpha` value for the CELU formulation. Default: 1.0
        inplace: can optionally do the operation in-place. Default: ``False``

    Shape:
        - Input: :math:`(N, *)` where `*` means, any number of additional
          dimensions
        - Output: :math:`(N, *)`, same shape as the input

    .. image:: ../scripts/activation_images/CELU.png

    Examples::

        >>> m = nn.CELU()
        >>> input = torch.randn(2)
        >>> output = m(input)

    .. _`Continuously Differentiable Exponential Linear Units`:
        https://arxiv.org/abs/1704.07483
    """
    __constants__ = ['alpha', 'inplace']
    alpha: float
    inplace: bool

    def __init__(self, alpha: float = 1., inplace: bool = False) -> None:
        super(CELU, self).__init__()
        self.alpha = alpha
        self.inplace = inplace

    def forward(self, input: Tensor) -> Tensor:
        return F.celu(input, self.alpha, self.inplace)

    def extra_repr(self) -> str:
        inplace_str = ', inplace=True' if self.inplace else ''
        return 'alpha={}{}'.format(self.alpha, inplace_str)


class SELU(Module):
    r"""Applied element-wise, as:

    .. math::
        \text{SELU}(x) = \text{scale} * (\max(0,x) + \min(0, \alpha * (\exp(x) - 1)))

    with :math:`\alpha = 1.6732632423543772848170429916717` and
    :math:`\text{scale} = 1.0507009873554804934193349852946`.

    More details can be found in the paper `Self-Normalizing Neural Networks`_ .

    Args:
        inplace (bool, optional): can optionally do the operation in-place. Default: ``False``

    Shape:
        - Input: :math:`(N, *)` where `*` means, any number of additional
          dimensions
        - Output: :math:`(N, *)`, same shape as the input

    .. image:: ../scripts/activation_images/SELU.png

    Examples::

        >>> m = nn.SELU()
        >>> input = torch.randn(2)
        >>> output = m(input)

    .. _Self-Normalizing Neural Networks: https://arxiv.org/abs/1706.02515
    """
    __constants__ = ['inplace']
    inplace: bool

    def __init__(self, inplace: bool = False) -> None:
        super(SELU, self).__init__()
        self.inplace = inplace

    def forward(self, input: Tensor) -> Tensor:
        return F.selu(input, self.inplace)

    def extra_repr(self) -> str:
        inplace_str = 'inplace=True' if self.inplace else ''
        return inplace_str


class GLU(Module):
    r"""Applies the gated linear unit function
    :math:`{GLU}(a, b)= a \otimes \sigma(b)` where :math:`a` is the first half
    of the input matrices and :math:`b` is the second half.

    Args:
        dim (int): the dimension on which to split the input. Default: -1

    Shape:
        - Input: :math:`(\ast_1, N, \ast_2)` where `*` means, any number of additional
          dimensions
        - Output: :math:`(\ast_1, M, \ast_2)` where :math:`M=N/2`

    Examples::

        >>> m = nn.GLU()
        >>> input = torch.randn(4, 2)
        >>> output = m(input)
    """
    __constants__ = ['dim']
    dim: int

    def __init__(self, dim: int = -1) -> None:
        super(GLU, self).__init__()
        self.dim = dim

    def forward(self, input: Tensor) -> Tensor:
        return F.glu(input, self.dim)

    def extra_repr(self) -> str:
        return 'dim={}'.format(self.dim)


class GELU(Module):
    r"""Applies the Gaussian Error Linear Units function:

    .. math:: \text{GELU}(x) = x * \Phi(x)

    where :math:`\Phi(x)` is the Cumulative Distribution Function for Gaussian Distribution.

    Shape:
        - Input: :math:`(N, *)` where `*` means, any number of additional
          dimensions
        - Output: :math:`(N, *)`, same shape as the input

    .. image:: ../scripts/activation_images/GELU.png

    Examples::

        >>> m = nn.GELU()
        >>> input = torch.randn(2)
        >>> output = m(input)
    """
    def forward(self, input: Tensor) -> Tensor:
        return F.gelu(input)


class Hardshrink(Module):
    r"""Applies the hard shrinkage function element-wise:

    .. math::
        \text{HardShrink}(x) =
        \begin{cases}
        x, & \text{ if } x > \lambda \\
        x, & \text{ if } x < -\lambda \\
        0, & \text{ otherwise }
        \end{cases}

    Args:
        lambd: the :math:`\lambda` value for the Hardshrink formulation. Default: 0.5

    Shape:
        - Input: :math:`(N, *)` where `*` means, any number of additional
          dimensions
        - Output: :math:`(N, *)`, same shape as the input

    .. image:: ../scripts/activation_images/Hardshrink.png

    Examples::

        >>> m = nn.Hardshrink()
        >>> input = torch.randn(2)
        >>> output = m(input)
    """
    __constants__ = ['lambd']
    lambd: float

    def __init__(self, lambd: float = 0.5) -> None:
        super(Hardshrink, self).__init__()
        self.lambd = lambd

    def forward(self, input: Tensor) -> Tensor:
        return F.hardshrink(input, self.lambd)

    def extra_repr(self) -> str:
        return '{}'.format(self.lambd)


class LeakyReLU(Module):
    r"""Applies the element-wise function:

    .. math::
        \text{LeakyReLU}(x) = \max(0, x) + \text{negative\_slope} * \min(0, x)


    or

    .. math::
        \text{LeakyRELU}(x) =
        \begin{cases}
        x, & \text{ if } x \geq 0 \\
        \text{negative\_slope} \times x, & \text{ otherwise }
        \end{cases}

    Args:
        negative_slope: Controls the angle of the negative slope. Default: 1e-2
        inplace: can optionally do the operation in-place. Default: ``False``

    Shape:
        - Input: :math:`(N, *)` where `*` means, any number of additional
          dimensions
        - Output: :math:`(N, *)`, same shape as the input

    .. image:: ../scripts/activation_images/LeakyReLU.png

    Examples::

        >>> m = nn.LeakyReLU(0.1)
        >>> input = torch.randn(2)
        >>> output = m(input)
    """
    __constants__ = ['inplace', 'negative_slope']
    inplace: bool
    negative_slope: float

    def __init__(self, negative_slope: float = 1e-2, inplace: bool = False) -> None:
        super(LeakyReLU, self).__init__()
        self.negative_slope = negative_slope
        self.inplace = inplace

    def forward(self, input: Tensor) -> Tensor:
        return F.leaky_relu(input, self.negative_slope, self.inplace)

    def extra_repr(self) -> str:
        inplace_str = ', inplace=True' if self.inplace else ''
        return 'negative_slope={}{}'.format(self.negative_slope, inplace_str)


class LogSigmoid(Module):
    r"""Applies the element-wise function:

    .. math::
        \text{LogSigmoid}(x) = \log\left(\frac{ 1 }{ 1 + \exp(-x)}\right)

    Shape:
        - Input: :math:`(N, *)` where `*` means, any number of additional
          dimensions
        - Output: :math:`(N, *)`, same shape as the input

    .. image:: ../scripts/activation_images/LogSigmoid.png

    Examples::

        >>> m = nn.LogSigmoid()
        >>> input = torch.randn(2)
        >>> output = m(input)
    """

    def forward(self, input: Tensor) -> Tensor:
        return F.logsigmoid(input)


class Softplus(Module):
    r"""Applies the element-wise function:

    .. math::
        \text{Softplus}(x) = \frac{1}{\beta} * \log(1 + \exp(\beta * x))

    SoftPlus is a smooth approximation to the ReLU function and can be used
    to constrain the output of a machine to always be positive.

    For numerical stability the implementation reverts to the linear function
    when :math:`input \times \beta > threshold`.

    Args:
        beta: the :math:`\beta` value for the Softplus formulation. Default: 1
        threshold: values above this revert to a linear function. Default: 20

    Shape:
        - Input: :math:`(N, *)` where `*` means, any number of additional
          dimensions
        - Output: :math:`(N, *)`, same shape as the input

    .. image:: ../scripts/activation_images/Softplus.png

    Examples::

        >>> m = nn.Softplus()
        >>> input = torch.randn(2)
        >>> output = m(input)
    """
    __constants__ = ['beta', 'threshold']
    beta: int
    threshold: int

    def __init__(self, beta: int = 1, threshold: int = 20) -> None:
        super(Softplus, self).__init__()
        self.beta = beta
        self.threshold = threshold

    def forward(self, input: Tensor) -> Tensor:
        return F.softplus(input, self.beta, self.threshold)

    def extra_repr(self) -> str:
        return 'beta={}, threshold={}'.format(self.beta, self.threshold)


class Softshrink(Module):
    r"""Applies the soft shrinkage function elementwise:

    .. math::
        \text{SoftShrinkage}(x) =
        \begin{cases}
        x - \lambda, & \text{ if } x > \lambda \\
        x + \lambda, & \text{ if } x < -\lambda \\
        0, & \text{ otherwise }
        \end{cases}

    Args:
        lambd: the :math:`\lambda` (must be no less than zero) value for the Softshrink formulation. Default: 0.5

    Shape:
        - Input: :math:`(N, *)` where `*` means, any number of additional
          dimensions
        - Output: :math:`(N, *)`, same shape as the input

    .. image:: ../scripts/activation_images/Softshrink.png

    Examples::

        >>> m = nn.Softshrink()
        >>> input = torch.randn(2)
        >>> output = m(input)
    """
    __constants__ = ['lambd']
    lambd: float

    def __init__(self, lambd: float = 0.5) -> None:
        super(Softshrink, self).__init__()
        self.lambd = lambd

    def forward(self, input: Tensor) -> Tensor:
        return F.softshrink(input, self.lambd)

    def extra_repr(self) -> str:
        return str(self.lambd)


class MultiheadAttention(Module):
    r"""Allows the model to jointly attend to information
    from different representation subspaces.
    See reference: Attention Is All You Need

    .. math::
        \text{MultiHead}(Q, K, V) = \text{Concat}(head_1,\dots,head_h)W^O
        \text{where} head_i = \text{Attention}(QW_i^Q, KW_i^K, VW_i^V)

    Args:
        embed_dim: total dimension of the model.
        num_heads: parallel attention heads.
        dropout: a Dropout layer on attn_output_weights. Default: 0.0.
        bias: add bias as module parameter. Default: True.
        add_bias_kv: add bias to the key and value sequences at dim=0.
        add_zero_attn: add a new batch of zeros to the key and
                       value sequences at dim=1.
        kdim: total number of features in key. Default: None.
        vdim: total number of features in value. Default: None.

        Note: if kdim and vdim are None, they will be set to embed_dim such that
        query, key, and value have the same number of features.

    Examples::

        >>> multihead_attn = nn.MultiheadAttention(embed_dim, num_heads)
        >>> attn_output, attn_output_weights = multihead_attn(query, key, value)
    """
    __annotations__ = {
        'bias_k': torch._jit_internal.Optional[torch.Tensor],
        'bias_v': torch._jit_internal.Optional[torch.Tensor],
    }
    __constants__ = ['q_proj_weight', 'k_proj_weight', 'v_proj_weight', 'in_proj_weight']

    def __init__(self, embed_dim, num_heads, dropout=0., bias=True, add_bias_kv=False, add_zero_attn=False, kdim=None, vdim=None):
        super(MultiheadAttention, self).__init__()
        self.embed_dim = embed_dim
        self.kdim = kdim if kdim is not None else embed_dim
        self.vdim = vdim if vdim is not None else embed_dim
        self._qkv_same_embed_dim = self.kdim == embed_dim and self.vdim == embed_dim

        self.num_heads = num_heads
        self.dropout = dropout
        self.head_dim = embed_dim // num_heads
        assert self.head_dim * num_heads == self.embed_dim, "embed_dim must be divisible by num_heads"

        if self._qkv_same_embed_dim is False:
            self.q_proj_weight = Parameter(torch.Tensor(embed_dim, embed_dim))
            self.k_proj_weight = Parameter(torch.Tensor(embed_dim, self.kdim))
            self.v_proj_weight = Parameter(torch.Tensor(embed_dim, self.vdim))
            self.register_parameter('in_proj_weight', None)
        else:
            self.in_proj_weight = Parameter(torch.empty(3 * embed_dim, embed_dim))
            self.register_parameter('q_proj_weight', None)
            self.register_parameter('k_proj_weight', None)
            self.register_parameter('v_proj_weight', None)

        if bias:
            self.in_proj_bias = Parameter(torch.empty(3 * embed_dim))
        else:
            self.register_parameter('in_proj_bias', None)
        self.out_proj = Linear(embed_dim, embed_dim, bias=bias)

        if add_bias_kv:
            self.bias_k = Parameter(torch.empty(1, 1, embed_dim))
            self.bias_v = Parameter(torch.empty(1, 1, embed_dim))
        else:
            self.bias_k = self.bias_v = None

        self.add_zero_attn = add_zero_attn

        self._reset_parameters()

    def _reset_parameters(self):
        if self._qkv_same_embed_dim:
            xavier_uniform_(self.in_proj_weight)
        else:
            xavier_uniform_(self.q_proj_weight)
            xavier_uniform_(self.k_proj_weight)
            xavier_uniform_(self.v_proj_weight)

        if self.in_proj_bias is not None:
            constant_(self.in_proj_bias, 0.)
            constant_(self.out_proj.bias, 0.)
        if self.bias_k is not None:
            xavier_normal_(self.bias_k)
        if self.bias_v is not None:
            xavier_normal_(self.bias_v)

    def __setstate__(self, state):
        # Support loading old MultiheadAttention checkpoints generated by v1.1.0
        if '_qkv_same_embed_dim' not in state:
            state['_qkv_same_embed_dim'] = True

        super(MultiheadAttention, self).__setstate__(state)

    def forward(self, query, key, value, key_padding_mask=None,
                need_weights=True, attn_mask=None):
        # type: (Tensor, Tensor, Tensor, Optional[Tensor], bool, Optional[Tensor]) -> Tuple[Tensor, Optional[Tensor]]
        r"""
    Args:
        query, key, value: map a query and a set of key-value pairs to an output.
            See "Attention Is All You Need" for more details.
        key_padding_mask: if provided, specified padding elements in the key will
            be ignored by the attention. This is an binary mask. When the value is True,
            the corresponding value on the attention layer will be filled with -inf.
        need_weights: output attn_output_weights.
        attn_mask: 2D or 3D mask that prevents attention to certain positions. A 2D mask will be broadcasted for all
            the batches while a 3D mask allows to specify a different mask for the entries of each batch.

    Shape:
        - Inputs:
        - query: :math:`(L, N, E)` where L is the target sequence length, N is the batch size, E is
          the embedding dimension.
        - key: :math:`(S, N, E)`, where S is the source sequence length, N is the batch size, E is
          the embedding dimension.
        - value: :math:`(S, N, E)` where S is the source sequence length, N is the batch size, E is
          the embedding dimension.
        - key_padding_mask: :math:`(N, S)` where N is the batch size, S is the source sequence length.
          If a ByteTensor is provided, the non-zero positions will be ignored while the position
          with the zero positions will be unchanged. If a BoolTensor is provided, the positions with the
          value of ``True`` will be ignored while the position with the value of ``False`` will be unchanged.
        - attn_mask: 2D mask :math:`(L, S)` where L is the target sequence length, S is the source sequence length.
          3D mask :math:`(N*num_heads, L, S)` where N is the batch size, L is the target sequence length,
          S is the source sequence length. attn_mask ensure that position i is allowed to attend the unmasked
          positions. If a ByteTensor is provided, the non-zero positions are not allowed to attend
          while the zero positions will be unchanged. If a BoolTensor is provided, positions with ``True``
          is not allowed to attend while ``False`` values will be unchanged. If a FloatTensor
          is provided, it will be added to the attention weight.

        - Outputs:
        - attn_output: :math:`(L, N, E)` where L is the target sequence length, N is the batch size,
          E is the embedding dimension.
        - attn_output_weights: :math:`(N, L, S)` where N is the batch size,
          L is the target sequence length, S is the source sequence length.
        """
        if not self._qkv_same_embed_dim:
            return F.multi_head_attention_forward(
                query, key, value, self.embed_dim, self.num_heads,
                self.in_proj_weight, self.in_proj_bias,
                self.bias_k, self.bias_v, self.add_zero_attn,
                self.dropout, self.out_proj.weight, self.out_proj.bias,
                training=self.training,
                key_padding_mask=key_padding_mask, need_weights=need_weights,
                attn_mask=attn_mask, use_separate_proj_weight=True,
                q_proj_weight=self.q_proj_weight, k_proj_weight=self.k_proj_weight,
                v_proj_weight=self.v_proj_weight)
        else:
            return F.multi_head_attention_forward(
                query, key, value, self.embed_dim, self.num_heads,
                self.in_proj_weight, self.in_proj_bias,
                self.bias_k, self.bias_v, self.add_zero_attn,
                self.dropout, self.out_proj.weight, self.out_proj.bias,
                training=self.training,
                key_padding_mask=key_padding_mask, need_weights=need_weights,
                attn_mask=attn_mask)


class PReLU(Module):
    r"""Applies the element-wise function:

    .. math::
        \text{PReLU}(x) = \max(0,x) + a * \min(0,x)

    or

    .. math::
        \text{PReLU}(x) =
        \begin{cases}
        x, & \text{ if } x \geq 0 \\
        ax, & \text{ otherwise }
        \end{cases}

    Here :math:`a` is a learnable parameter. When called without arguments, `nn.PReLU()` uses a single
    parameter :math:`a` across all input channels. If called with `nn.PReLU(nChannels)`,
    a separate :math:`a` is used for each input channel.


    .. note::
        weight decay should not be used when learning :math:`a` for good performance.

    .. note::
        Channel dim is the 2nd dim of input. When input has dims < 2, then there is
        no channel dim and the number of channels = 1.

    Args:
        num_parameters (int): number of :math:`a` to learn.
            Although it takes an int as input, there is only two values are legitimate:
            1, or the number of channels at input. Default: 1
        init (float): the initial value of :math:`a`. Default: 0.25

    Shape:
        - Input: :math:`(N, *)` where `*` means, any number of additional
          dimensions
        - Output: :math:`(N, *)`, same shape as the input

    Attributes:
        weight (Tensor): the learnable weights of shape (:attr:`num_parameters`).

    .. image:: ../scripts/activation_images/PReLU.png

    Examples::

        >>> m = nn.PReLU()
        >>> input = torch.randn(2)
        >>> output = m(input)
    """
    __constants__ = ['num_parameters']
    num_parameters: int

    def __init__(self, num_parameters: int = 1, init: float = 0.25) -> None:
        self.num_parameters = num_parameters
        super(PReLU, self).__init__()
        self.weight = Parameter(torch.Tensor(num_parameters).fill_(init))

    def forward(self, input: Tensor) -> Tensor:
        return F.prelu(input, self.weight)

    def extra_repr(self) -> str:
        return 'num_parameters={}'.format(self.num_parameters)


class Softsign(Module):
    r"""Applies the element-wise function:

    .. math::
        \text{SoftSign}(x) = \frac{x}{ 1 + |x|}

    Shape:
        - Input: :math:`(N, *)` where `*` means, any number of additional
          dimensions
        - Output: :math:`(N, *)`, same shape as the input

    .. image:: ../scripts/activation_images/Softsign.png

    Examples::

        >>> m = nn.Softsign()
        >>> input = torch.randn(2)
        >>> output = m(input)
    """

    def forward(self, input: Tensor) -> Tensor:
        return F.softsign(input)


class Tanhshrink(Module):
    r"""Applies the element-wise function:

    .. math::
        \text{Tanhshrink}(x) = x - \tanh(x)

    Shape:
        - Input: :math:`(N, *)` where `*` means, any number of additional
          dimensions
        - Output: :math:`(N, *)`, same shape as the input

    .. image:: ../scripts/activation_images/Tanhshrink.png

    Examples::

        >>> m = nn.Tanhshrink()
        >>> input = torch.randn(2)
        >>> output = m(input)
    """

    def forward(self, input: Tensor) -> Tensor:
        return F.tanhshrink(input)


class Softmin(Module):
    r"""Applies the Softmin function to an n-dimensional input Tensor
    rescaling them so that the elements of the n-dimensional output Tensor
    lie in the range `[0, 1]` and sum to 1.

    Softmin is defined as:

    .. math::
        \text{Softmin}(x_{i}) = \frac{\exp(-x_i)}{\sum_j \exp(-x_j)}

    Shape:
        - Input: :math:`(*)` where `*` means, any number of additional
          dimensions
        - Output: :math:`(*)`, same shape as the input

    Arguments:
        dim (int): A dimension along which Softmin will be computed (so every slice
            along dim will sum to 1).

    Returns:
        a Tensor of the same dimension and shape as the input, with
        values in the range [0, 1]

    Examples::

        >>> m = nn.Softmin()
        >>> input = torch.randn(2, 3)
        >>> output = m(input)
    """
    __constants__ = ['dim']
    dim: Optional[int]

    def __init__(self, dim: Optional[int] = None) -> None:
        super(Softmin, self).__init__()
        self.dim = dim

<<<<<<< HEAD
    def forward(self, input: Tensor) -> Tensor:
=======
    def __setstate__(self, state):
        self.__dict__.update(state)
        if not hasattr(self, 'dim'):
            self.dim = None

    def forward(self, input):
>>>>>>> 1052c34e
        return F.softmin(input, self.dim, _stacklevel=5)

    def extra_repr(self):
        return 'dim={dim}'.format(dim=self.dim)

class Softmax(Module):
    r"""Applies the Softmax function to an n-dimensional input Tensor
    rescaling them so that the elements of the n-dimensional output Tensor
    lie in the range [0,1] and sum to 1.

    Softmax is defined as:

    .. math::
        \text{Softmax}(x_{i}) = \frac{\exp(x_i)}{\sum_j \exp(x_j)}

    When the input Tensor is a sparse tensor then the unspecifed
    values are treated as ``-inf``.

    Shape:
        - Input: :math:`(*)` where `*` means, any number of additional
          dimensions
        - Output: :math:`(*)`, same shape as the input

    Returns:
        a Tensor of the same dimension and shape as the input with
        values in the range [0, 1]

    Arguments:
        dim (int): A dimension along which Softmax will be computed (so every slice
            along dim will sum to 1).

    .. note::
        This module doesn't work directly with NLLLoss,
        which expects the Log to be computed between the Softmax and itself.
        Use `LogSoftmax` instead (it's faster and has better numerical properties).

    Examples::

        >>> m = nn.Softmax(dim=1)
        >>> input = torch.randn(2, 3)
        >>> output = m(input)

    """
    __constants__ = ['dim']
    dim: Optional[int]

    def __init__(self, dim: Optional[int] = None) -> None:
        super(Softmax, self).__init__()
        self.dim = dim

    def __setstate__(self, state):
        self.__dict__.update(state)
        if not hasattr(self, 'dim'):
            self.dim = None

    def forward(self, input: Tensor) -> Tensor:
        return F.softmax(input, self.dim, _stacklevel=5)

    def extra_repr(self) -> str:
        return 'dim={dim}'.format(dim=self.dim)


class Softmax2d(Module):
    r"""Applies SoftMax over features to each spatial location.

    When given an image of ``Channels x Height x Width``, it will
    apply `Softmax` to each location :math:`(Channels, h_i, w_j)`

    Shape:
        - Input: :math:`(N, C, H, W)`
        - Output: :math:`(N, C, H, W)` (same shape as input)

    Returns:
        a Tensor of the same dimension and shape as the input with
        values in the range [0, 1]

    Examples::

        >>> m = nn.Softmax2d()
        >>> # you softmax over the 2nd dimension
        >>> input = torch.randn(2, 3, 12, 13)
        >>> output = m(input)
    """

    def forward(self, input: Tensor) -> Tensor:
        assert input.dim() == 4, 'Softmax2d requires a 4D tensor as input'
        return F.softmax(input, 1, _stacklevel=5)


class LogSoftmax(Module):
    r"""Applies the :math:`\log(\text{Softmax}(x))` function to an n-dimensional
    input Tensor. The LogSoftmax formulation can be simplified as:

    .. math::
        \text{LogSoftmax}(x_{i}) = \log\left(\frac{\exp(x_i) }{ \sum_j \exp(x_j)} \right)

    Shape:
        - Input: :math:`(*)` where `*` means, any number of additional
          dimensions
        - Output: :math:`(*)`, same shape as the input

    Arguments:
        dim (int): A dimension along which LogSoftmax will be computed.

    Returns:
        a Tensor of the same dimension and shape as the input with
        values in the range [-inf, 0)

    Examples::

        >>> m = nn.LogSoftmax()
        >>> input = torch.randn(2, 3)
        >>> output = m(input)
    """
    __constants__ = ['dim']
    dim: Optional[int]

    def __init__(self, dim: Optional[int] = None) -> None:
        super(LogSoftmax, self).__init__()
        self.dim = dim

    def __setstate__(self, state):
        self.__dict__.update(state)
        if not hasattr(self, 'dim'):
            self.dim = None

<<<<<<< HEAD
    def forward(self, input: Tensor) -> Tensor:
        return F.log_softmax(input, self.dim, _stacklevel=5)
=======
    def forward(self, input):
        return F.log_softmax(input, self.dim, _stacklevel=5)

    def extra_repr(self):
        return 'dim={dim}'.format(dim=self.dim)
>>>>>>> 1052c34e
<|MERGE_RESOLUTION|>--- conflicted
+++ resolved
@@ -1074,16 +1074,12 @@
         super(Softmin, self).__init__()
         self.dim = dim
 
-<<<<<<< HEAD
-    def forward(self, input: Tensor) -> Tensor:
-=======
     def __setstate__(self, state):
         self.__dict__.update(state)
         if not hasattr(self, 'dim'):
             self.dim = None
 
-    def forward(self, input):
->>>>>>> 1052c34e
+    def forward(self, input: Tensor) -> Tensor:
         return F.softmin(input, self.dim, _stacklevel=5)
 
     def extra_repr(self):
@@ -1210,13 +1206,8 @@
         if not hasattr(self, 'dim'):
             self.dim = None
 
-<<<<<<< HEAD
     def forward(self, input: Tensor) -> Tensor:
         return F.log_softmax(input, self.dim, _stacklevel=5)
-=======
-    def forward(self, input):
-        return F.log_softmax(input, self.dim, _stacklevel=5)
 
     def extra_repr(self):
-        return 'dim={dim}'.format(dim=self.dim)
->>>>>>> 1052c34e
+        return 'dim={dim}'.format(dim=self.dim)