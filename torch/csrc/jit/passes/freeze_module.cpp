--- conflicted
+++ resolved
@@ -569,20 +569,9 @@
         "attempted to freeze a module that return itself");
   }
 
-<<<<<<< HEAD
-  auto moduleClone = module.clone();
+  auto moduleClone = module.clone(true);
   AttributePropagator attrPropagator(moduleClone, preservedAttrs);
   attrPropagator.run();
-=======
-  auto moduleClone = module.clone(true);
-  AttributePropagator attrPropagator(moduleClone);
-  method = moduleClone.get_method("forward");
-  auto graph = method.graph();
-  attrPropagator.run(graph);
-  GRAPH_DUMP(
-      moduleClone.type()->name()->name() + "::forward() after freezing module",
-      method.graph());
->>>>>>> 69e2b3b8
   return moduleClone;
 }
 
