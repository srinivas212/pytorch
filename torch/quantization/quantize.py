from __future__ import absolute_import, division, print_function, unicode_literals

import copy
import itertools
import warnings

import torch
import torch.nn as nn
import torch.nn.intrinsic as nni
import torch.nn.quantized as nnq
import torch.nn.quantized.dynamic as nnqd

from .default_mappings import (DEFAULT_DYNAMIC_MODULE_MAPPING,
                               DEFAULT_MODULE_MAPPING,
                               DEFAULT_QAT_MODULE_MAPPING,
                               DEFAULT_QCONFIG_PROPAGATE_WHITE_LIST)
from .stubs import DeQuantStub, QuantWrapper
from .qconfig import default_dynamic_qconfig, float16_dynamic_qconfig

def _propagate_qconfig_helper(module, qconfig_dict, white_list=None,
                              qconfig_parent=None, prefix=''):
    r"""This is a helper function for `propagate_qconfig_`

    Args:
        module: input module
        qconfig_dict: dictionary that maps from name of submodule to quantization
                     configuration
        white_list: list of quantizable modules
        qconfig_parent: quantization config of parent module, we will fallback to
                       this config when there is no specified config for current
                       module
        prefix: corresponding prefix of the current module, used as key in
                qconfig_dict

    Return:
        None, module is modified inplace with qconfig attached
    """
    # TODO: Add test
    if white_list is None:
        white_list = DEFAULT_QCONFIG_PROPAGATE_WHITE_LIST

    module_qconfig = qconfig_dict.get(type(module), qconfig_parent)
    module_qconfig = qconfig_dict.get(prefix, module_qconfig)
    module_qconfig = getattr(module, 'qconfig', module_qconfig)

    if type(module) in white_list:
        module.qconfig = module_qconfig
    for name, child in module.named_children():
        module_prefix = prefix + '.' + name if prefix else name
        _propagate_qconfig_helper(child, qconfig_dict, white_list,
                                  module_qconfig, module_prefix)

# TODO(jerryzh): expose white_list
def propagate_qconfig_(module, qconfig_dict=None, white_list=None):
    r"""Propagate qconfig through the module hierarchy and assign `qconfig`
    attribute on each leaf module

    Args:
        module: input module
        qconfig_dict: dictionary that maps from name or type of submodule to
            quantization configuration, qconfig applies to all submodules of a
            given module unless qconfig for the submodules are specified (when
            the submodule already has qconfig attribute)

    Return:
        None, module is modified inplace with qconfig attached
    """
    if qconfig_dict is None:
        qconfig_dict = {}
    _propagate_qconfig_helper(module, qconfig_dict, white_list)

def _observer_forward_hook(self, input, output):
    r"""Forward hook that calls observer on the output
    """
    return self.activation_post_process(output)

def add_observer_(module):
    r"""Add observer for the leaf child of the module.

    This function insert observer module to all leaf child module that
    has a valid qconfig attribute.

    Args:
        module: input module with qconfig attributes for all the leaf modules that we want to quantize

    Return:
        None, module is modified inplace with added observer modules and forward_hooks
    """
    # respect device affinity when adding observers
    # devices = {p.device for p in module.parameters()}
    devices = get_unique_devices_(module)
    assert len(devices) <= 1, (
        "add_observer_ only works with cpu or single-device CUDA modules, "
        "but got devices {}".format(devices)
    )
    device = next(iter(devices)) if len(devices) > 0 else None

    for child in module.children():
        if type(child) == nnq.FloatFunctional or type(child) == nnq.QFunctional:
            if hasattr(child, 'qconfig') and child.qconfig is not None:
<<<<<<< HEAD
                child.activation_post_process = child.qconfig.activation()
        elif type(child) == nnqd.Linear or type(child) == nnq.Linear:
            if hasattr(child, 'qconfig') and child.qconfig is not None:
                child.add_module('activation_post_process', child.qconfig.activation())
                child.register_forward_hook(_observer_forward_hook)
=======
                activation = child.qconfig.activation()
                if device is not None:
                    activation.to(device)
                child.activation_post_process = activation
>>>>>>> c767d65c
        else:
            add_observer_(child)

    # Insert observers only for leaf nodes, note that this observer is for
    # the output of the module, for input QuantStub will observe them
    if hasattr(module, 'qconfig') and module.qconfig is not None and \
       len(module._modules) == 0 and not isinstance(module, torch.nn.Sequential):
        # observer and hook will be gone after we swap the module
        activation = module.qconfig.activation()
        if device is not None:
            activation.to(device)
        module.add_module('activation_post_process', activation)
        module.register_forward_hook(_observer_forward_hook)

def get_unique_devices_(module):
    return {p.device for p in module.parameters()} | \
        {p.device for p in module.buffers()}

def add_quant_dequant(module):
    r"""Wrap the leaf child module in QuantWrapper if it has a valid qconfig
    Note that this function will modify the children of module inplace and it
    can return a new module which wraps the input module as well.

    Args:
        module: input module with qconfig attributes for all the leaf modules
        that we want to quantize

    Return:
        Either the inplace modified module with submodules wrapped in
        `QuantWrapper` based on qconfig or a new `QuantWrapper` module which
        wraps the input module, the latter case only happens when the input
        module is a leaf module and we want to quantize it.
    """
    if len(module._modules) == 0 and hasattr(module, 'qconfig') and module.qconfig:
        return QuantWrapper(module)

    for name, child in module.named_children():
        module._modules[name] = add_quant_dequant(child)
    return module

def prepare(model, inplace=False, white_list=DEFAULT_QCONFIG_PROPAGATE_WHITE_LIST):
    r"""Prepares a copy of the model for quantization calibration or quantization-aware training.

    Quantization configuration should be assigned preemptively
    to individual submodules in `.qconfig` attribute.

    The model will be attached with observer or fake quant modules, and qconfig
    will be propagated.

    Args:
        model: input model to be modified in-place
        inplace: carry out model transformations in-place, the original module is mutated
    """
    if not inplace:
        model = copy.deepcopy(model)
    propagate_qconfig_(model, qconfig_dict=None, white_list=white_list)
    # sanity check common API misusage
    if not any(hasattr(m, 'qconfig') and m.qconfig for m in model.modules()):
        warnings.warn("None of the submodule got qconfig applied. Make sure you "
                      "passed correct configuration through `qconfig_dict` or "
                      "by assigning the `.qconfig` attribute directly on submodules")
    add_observer_(model)
    return model

def _remove_qconfig(module):
    r"""Clean up the qconfig left in the module so that new qconfig can be
    propagated.

    Args:
        module: module to be cleaned up
    """
    for child in module.children():
        _remove_qconfig(child)

    if hasattr(module, "qconfig"):
        del module.qconfig

def quantize(model, run_fn, run_args, mapping=None, inplace=False):
    r"""Converts a float model to quantized model.

    First it will prepare the model for calibration or training, then it calls
    `run_fn` which will run the calibration step or training step,
    after that we will call `convert` which will convert the model to a
    quantized model.

    Args:
        model: input model
        run_fn: a function for evaluating the prepared model, can be a
            function that simply runs the prepared model or a training loop
        run_args: positional arguments for `run_fn`
        inplace: carry out model transformations in-place, the original module is mutated
        mapping: correspondence between original module types and quantized counterparts

    Return:
        Quantized model.
    """
    if mapping is None:
        mapping = DEFAULT_MODULE_MAPPING
    if not inplace:
        model = copy.deepcopy(model)
    model.eval()
    prepare(model, inplace=True)
    run_fn(model, run_args)
    convert(model, mapping, inplace=True)
    _remove_qconfig(model)
    return model

def quantize_dynamic(model, qconfig_spec=None, dtype=torch.qint8,
                     mapping=None, inplace=False):
    r"""Converts a float model to dynamic (i.e. weights-only) quantized model.

    Replaces specified modules with dynamic weight-only quantized versions and output the quantized model.

    For simplest usage provide `dtype` argument that can be float16 or qint8. Weight-only quantization
    by default is performed for layers with large weights size - i.e. Linear and RNN variants.

    Fine grained control is possible with `qconfig` and `mapping` that act similarly to `quantize()`.
    If `qconfig` is provided, the `dtype` argument is ignored.

    Args:
        module: input model
        qconfig_spec: Either:

            - A dictionary that maps from name or type of submodule to quantization
              configuration, qconfig applies to all submodules of a given
              module unless qconfig for the submodules are specified (when the
              submodule already has qconfig attribute). Entries in the dictionary
              need to be QConfigDynamic instances.

            - A set of types and/or submodule names to apply dynamic quantization to,
              in which case the `dtype` argument is used to specifiy the bit-width

        inplace: carry out model transformations in-place, the original module is mutated
        mapping: maps type of a submodule to a type of corresponding dynamically quantized version
            with which the submodule needs to be replaced

    """
    if qconfig_spec is None:
        if dtype == torch.qint8:
            qconfig_spec = {
                nn.Linear : default_dynamic_qconfig,
                nn.LSTM : default_dynamic_qconfig,
            }
        elif dtype == torch.float16:
            qconfig_spec = {
                nn.Linear : float16_dynamic_qconfig,
                nn.LSTM : float16_dynamic_qconfig,
            }
        else:
            raise ValueError(
                "Don't know how to quantize with default settings for {}. Provide full qconfig please".format(dtype))
    elif isinstance(qconfig_spec, set):
        if dtype is torch.qint8:
            default_qconfig = default_dynamic_qconfig
        elif dtype is torch.float16:
            default_qconfig = float16_dynamic_qconfig
        else:
            raise RuntimeError('Unknown dtype specified for quantize_dynamic: ', str(dtype))
        qconfig_spec = dict(zip(qconfig_spec, itertools.repeat(default_qconfig)))

    if mapping is None:
        mapping = DEFAULT_DYNAMIC_MODULE_MAPPING

    if not inplace:
        model = copy.deepcopy(model)
    model.eval()
    propagate_qconfig_(model, qconfig_spec)
    convert(model, mapping, inplace=True)
    _remove_qconfig(model)
    return model

def prepare_qat(model, mapping=None, inplace=False):
    r"""
    Prepares a copy of the model for quantization calibration or
    quantization-aware training and convers it to quantized version.

    Quantization configuration should be assigned preemptively
    to individual submodules in `.qconfig` attribute.

    Args:
        model: input model to be modified in-place
        mapping: dictionary that maps float modules to quantized modules to be
                 replaced.
        inplace: carry out model transformations in-place, the original module
                 is mutated
    """
    if mapping is None:
        mapping = DEFAULT_QAT_MODULE_MAPPING
    model = prepare(model, inplace=inplace)
    convert(model, mapping, inplace=True)
    return model

def quantize_qat(model, run_fn, run_args, inplace=False):
    r"""Do quantization aware training and output a quantized model

    Args:
        model: input model
        run_fn: a function for evaluating the prepared model, can be a
                function that simply runs the prepared model or a training
                loop
        run_args: positional arguments for `run_fn`

    Return:
        Quantized model.
    """
    if not inplace:
        model = copy.deepcopy(model)
    model.train()
    prepare_qat(model, inplace=True)
    run_fn(model, run_args)
    convert(model, inplace=True)
    return model

def convert(module, mapping=None, inplace=False):
    r"""Converts the float module with observers (where we can get quantization
    parameters) to a quantized module.

    Args:
        module: calibrated module with observers
        mapping: a dictionary that maps from float module type to quantized
                 module type, can be overwrritten to allow swapping user defined
                 Modules
        inplace: carry out model transformations in-place, the original module
                 is mutated

    """
    if mapping is None:
        mapping = DEFAULT_MODULE_MAPPING
    if not inplace:
        module = copy.deepcopy(module)
    reassign = {}
    # TODO(jerryzh): remove after deciding on the impl of intrinsic modules
    # This is required because intrinsic modules right now are implemented as
    # nn.Sequential and we don't want to swap their constituents
    SWAPPABLE_MODULES = (nni.ConvBn2d,
                         nni.ConvBnReLU2d,
                         nni.LinearReLU,
                         nni.BNReLU2d,
                         nni.BNReLU3d,
                         nni.ConvBn1d,
                         nni.ConvReLU1d,
                         nni.ConvBnReLU1d,
                         nni.ConvReLU2d,
                         nni.ConvReLU3d)

    for name, mod in module.named_children():
        if type(mod) not in SWAPPABLE_MODULES:
            convert(mod, mapping, inplace=True)
        reassign[name] = swap_module(mod, mapping)

    for key, value in reassign.items():
        module._modules[key] = value

    return module

def swap_module(mod, mapping):
    r"""Swaps the module if it has a quantized counterpart and it has an
    `observer` attached.

    Args:
        mod: input module
        mapping: a dictionary that maps from nn module to nnq module

    Return:
        The corresponding quantized module of `mod`
    """
    new_mod = mod
    # Always replace dequantstub with dequantize
    if hasattr(mod, 'qconfig') and mod.qconfig is not None or type(mod) == DeQuantStub:
        if type(mod) in mapping:
            # respect device affinity when swapping modules
            devices = get_unique_devices_(mod)
            assert len(devices) <= 1, (
                "swap_module only works with cpu or single-device CUDA modules, "
                "but got devices {}".format(devices)
            )
            device = next(iter(devices)) if len(devices) > 0 else None
            new_mod = mapping[type(mod)].from_float(mod)
            if device:
                new_mod.to(device)
    return new_mod

def get_observer_dict(mod, target_dict, prefix=""):
    r"""Traverse the modules and save all observers into dict.
    This is mainly used for quantization accuracy debug
    Args:
        mod: the top module we want to save all observers
        prefix: the prefix for the current module
        target_dict: the dictionary used to save all the observers
    """
    def get_prefix(prefix):
        return prefix if prefix == "" else prefix + '.'

    if hasattr(mod, 'activation_post_process'):
        target_dict[get_prefix(prefix) + 'activation_post_process'] = mod.activation_post_process
    for name, child in mod.named_children():
        module_prefix = get_prefix(prefix) + name if prefix else name
        get_observer_dict(child, target_dict, module_prefix)<|MERGE_RESOLUTION|>--- conflicted
+++ resolved
@@ -98,18 +98,14 @@
     for child in module.children():
         if type(child) == nnq.FloatFunctional or type(child) == nnq.QFunctional:
             if hasattr(child, 'qconfig') and child.qconfig is not None:
-<<<<<<< HEAD
-                child.activation_post_process = child.qconfig.activation()
+                activation = child.qconfig.activation()
+                if device is not None:
+                    activation.to(device)
+                child.activation_post_process = activation
         elif type(child) == nnqd.Linear or type(child) == nnq.Linear:
             if hasattr(child, 'qconfig') and child.qconfig is not None:
                 child.add_module('activation_post_process', child.qconfig.activation())
                 child.register_forward_hook(_observer_forward_hook)
-=======
-                activation = child.qconfig.activation()
-                if device is not None:
-                    activation.to(device)
-                child.activation_post_process = activation
->>>>>>> c767d65c
         else:
             add_observer_(child)
 
