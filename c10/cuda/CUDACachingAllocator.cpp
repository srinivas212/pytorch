--- conflicted
+++ resolved
@@ -313,22 +313,15 @@
     block->allocated = true;
     active_blocks.insert(block);
 
+    c10::reportMemoryUsageToProfiler(
+        c10::Device(c10::DeviceType::CUDA, device), block->size);
+
     update_stat_array(stats.allocation, 1, params.stat_types);
     update_stat_array(stats.allocated_bytes, block->size, params.stat_types);
     update_stat_array(stats.active, 1, params.stat_types);
     update_stat_array(stats.active_bytes, block->size, params.stat_types);
 
-<<<<<<< HEAD
-    c10::reportMemoryUsageToProfiler(
-        c10::Device(c10::DeviceType::CUDA, device), block->size);
-
-    update_stat_array(stats.allocation, 1, stat_types);
-    update_stat_array(stats.allocated_bytes, block->size, stat_types);
-    update_stat_array(stats.active, 1, stat_types);
-    update_stat_array(stats.active_bytes, block->size, stat_types);
-=======
     return block;
->>>>>>> c5636adf
   }
 
   void free(Block* block)
@@ -337,13 +330,9 @@
 
     block->allocated = false;
 
-<<<<<<< HEAD
     c10::reportMemoryUsageToProfiler(
         c10::Device(c10::DeviceType::CUDA, block->device), -block->size);
 
-    DeviceStats& stats = get_stats_for_device(block->device);
-=======
->>>>>>> c5636adf
     StatTypes stat_types;
     stat_types[static_cast<size_t>(StatType::AGGREGATE)] = true;
     stat_types[static_cast<size_t>(get_stat_type_for_pool(*(block->pool)))] = true;
