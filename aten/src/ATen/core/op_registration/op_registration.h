#pragma once

/**
 * Include this file if you want to register operators. It includes all
 * functionality needed to do so for you.
 */

#include <c10/core/DispatchKey.h>
#include <ATen/core/dispatch/Dispatcher.h>
#include <ATen/core/op_registration/infer_schema.h>
#if defined(EXPOSE_C2_OPS) || !defined(CAFFE2_IS_XPLAT_BUILD)
#include <torch/csrc/jit/frontend/function_schema_parser.h>
#endif
#include <ATen/core/OpsAlreadyMovedToC10.h>

namespace c10 {

/**
 * An instance of this class handles the registration for one or more operators.
 * Make sure you keep the RegisterOperators instance around since it will
 * deregister the operator it's responsible for in its destructor.
 *
 * Example:
 *
 * > namespace {
 * >   class my_kernel_cpu final : public c10::OperatorKernel {
 * >   public:
 * >     Tensor operator()(Tensor a, Tensor b) {...}
 * >   };
 * > }
 * >
 * > static auto registry = c10::RegisterOperators()
 * >     .op(c10::RegisterOperators::options()
 * >         .schema("my_op")
 * >         .kernel<my_kernel_cpu>(DispatchKey::CPUTensorId));
 */
class CAFFE2_API RegisterOperators final {
public:
  RegisterOperators();
  ~RegisterOperators();

  RegisterOperators(const RegisterOperators&) = delete;
  RegisterOperators& operator=(const RegisterOperators&) = delete;
  RegisterOperators(RegisterOperators&&) noexcept;
  RegisterOperators& operator=(RegisterOperators&&) noexcept;

  class CAFFE2_API Options final {
  public:
    Options(const Options&) = delete;
    Options(Options&&) noexcept = delete;
    Options& operator=(const Options&) = delete;
    Options& operator=(Options&&) noexcept = delete;

    // internal-only for registering stack based kernels
    template<KernelFunction::BoxedKernelFunction* kernel_func>
    Options&& kernel(DispatchKey dispatch_key) && {
      return std::move(*this).kernel(dispatch_key, KernelFunction::makeFromBoxedFunction<kernel_func>(), nullptr);
    }

    // internal-only for registering stack based catch-all kernels
    template<KernelFunction::BoxedKernelFunction* kernel_func>
    Options&& catchAllKernel() && {
      return std::move(*this).kernel(c10::nullopt, KernelFunction::makeFromBoxedFunction<kernel_func>(), nullptr);
    }

    // internal only for registering caffe2 ops
    Options&& schema(FunctionSchema&& schema) {
        TORCH_CHECK(!schemaOrName_.has_value(), "You can only specify the schema once per operator registration.");
        schemaOrName_ = c10::make_right<OperatorName, FunctionSchema>(std::move(schema));
        return std::move(*this);
    }

    /**
     * Use this to specify the schema for an operator. You can also specify
     * the operator name only to have the function signature part of the
     * schema be inferred from the kernel function.
     *
     * Example:
     *
     * > // Infer function signature from my_kernel_cpu
     * > static auto registry = c10::RegisterOperators()
     * >     .op(c10::RegisterOperators::options()
     * >         .schema("my_op")
     * >         .kernel<my_kernel_cpu>(DispatchKey::CPUTensorId));
     * >
     * >
     * > // Explicitly specify full schema
     * > static auto registry = c10::RegisterOperators()
     * >     .op(c10::RegisterOperators::options()
     * >         .schema("my_op(Tensor a) -> Tensor")
     * >         .kernel<my_kernel_cpu>(DispatchKey::CPUTensorId));
     */
    Options&& schema(const std::string& schemaOrName) {
      TORCH_CHECK(!schemaOrName_.has_value(), "Tried to register operator ", schemaOrName," but specified schema multiple times. You can only specify the schema once per operator registration.");

      #if !defined(EXPOSE_C2_OPS) && defined(CAFFE2_IS_XPLAT_BUILD)
        throw std::logic_error("Tried to register operator " + schemaOrName + ". We don't support registering c10 ops on mobile yet because the function schema parser isn't present in the mobile build.");
      #else
        schemaOrName_ = torch::jit::parseSchemaOrName(schemaOrName);
      #endif

      return std::move(*this);
    }

    /**
     * Use this to register an operator whose kernel is implemented as a functor.
     * The kernel is only called for inputs matching the given dispatch key.
     * You can register multiple kernels for different dispatch keys.
     *
     * Example:
     *
     * > namespace {
     * >   class my_kernel_cpu final : public c10::OperatorKernel {
     * >   public:
     * >     Tensor operator()(Tensor a, Tensor b) {...}
     * >   };
     * > }
     * >
     * > static auto registry = c10::RegisterOperators()
     * >     .op(c10::RegisterOperators::options()
     * >         .schema("my_op")
     * >         .kernel<my_kernel_cpu>(DispatchKey::CPUTensorId));
     *
     * The functor constructor can take arguments to configure the kernel.
     * The arguments are defined in the kernel registration.
     * Example:
     *
     * > namespace {
     * >   class my_kernel_cpu final : public c10::OperatorKernel {
     * >   public:
     * >     explicit my_kernel_cpu(std::string some_configuration, int a, bool b)
     * >         : ... {...}
     * >
     * >     Tensor operator()(Tensor a, Tensor b) {...}
     * >   };
     * > }
     * >
     * > static auto registry = c10::RegisterOperators()
     * >     .op(c10::RegisterOperators::options()
     * >         .schema("my_op")
     * >         .kernel<my_kernel_cpu>(DispatchKey::CPUTensorId, "some_configuration", 3, true));
     */
    template<class KernelFunctor, class... ConstructorParameters>
    // enable_if: only enable it if KernelFunctor is actually a functor
    std::enable_if_t<guts::is_functor<KernelFunctor>::value, Options&&> kernel(DispatchKey dispatch_key, ConstructorParameters&&... constructorParameters) && {
      static_assert(std::is_base_of<OperatorKernel, KernelFunctor>::value, "Tried to register a kernel functor using the kernel<Functor>() API, but it doesn't inherit from c10::OperatorKernel. Please have the functor inherit from it.");
      static_assert(std::is_constructible<KernelFunctor, ConstructorParameters...>::value, "Wrong argument list for constructor of kernel functor. The arguments to kernel<Functor>(arguments...) must match one of the constructors of Functor.");

      return std::move(*this).kernel(
        std::move(dispatch_key),
        KernelFunction::makeFromUnboxedFunctorFactory<KernelFunctor>(detail::KernelFactory<KernelFunctor, std::decay_t<ConstructorParameters>...>(std::forward<ConstructorParameters>(constructorParameters)...)),
        detail::FunctionSchemaInferer<KernelFunctor>()()
      );
    }

    /**
     * Use this to register an operator whose kernel is implemented as a functor.
     * The kernel is a catch-all kernel, meaning it's called independent from
     * the input. Dispatch is disabled for this operator.
     *
     * Example:
     *
     * > namespace {
     * >   class my_kernel_cpu final : public c10::OperatorKernel {
     * >   public:
     * >     Tensor operator()(Tensor a, Tensor b) {...}
     * >   };
     * > }
     * >
     * > static auto registry = c10::RegisterOperators()
     * >     .op(c10::RegisterOperators::options()
     * >         .schema("my_op")
     * >         .catchAllKernel<my_kernel_cpu>());
     *
     * The functor constructor can take arguments to configure the kernel.
     * The arguments are defined in the kernel registration.
     * Example:
     *
     * > namespace {
     * >   class my_kernel_cpu final : public c10::OperatorKernel {
     * >   public:
     * >     explicit my_kernel_cpu(std::string some_configuration, int a, bool b)
     * >         : ... {...}
     * >
     * >     Tensor operator()(Tensor a, Tensor b) {...}
     * >   };
     * > }
     * >
     * > static auto registry = c10::RegisterOperators()
     * >     .op(c10::RegisterOperators::options()
     * >         .schema("my_op")
     * >         .catchAllKernel<my_kernel_cpu>("some_configuration", 3, true));
     */
    template<class KernelFunctor, class... ConstructorParameters>
    // enable_if: only enable it if KernelFunctor is actually a functor
    std::enable_if_t<guts::is_functor<KernelFunctor>::value, Options&&> catchAllKernel(ConstructorParameters&&... constructorParameters) && {
      static_assert(std::is_base_of<OperatorKernel, KernelFunctor>::value, "Tried to register a kernel functor using the kernel<Functor>() API, but it doesn't inherit from c10::OperatorKernel. Please have the functor inherit from it.");
      static_assert(std::is_constructible<KernelFunctor, ConstructorParameters...>::value, "Wrong argument list for constructor of kernel functor. The arguments to kernel<Functor>(arguments...) must match one of the constructors of Functor.");

      return std::move(*this).kernel(
        c10::nullopt,
        KernelFunction::makeFromUnboxedFunctorFactory<KernelFunctor>(detail::KernelFactory<KernelFunctor, std::decay_t<ConstructorParameters>...>(std::forward<ConstructorParameters>(constructorParameters)...)),
        detail::FunctionSchemaInferer<KernelFunctor>()()
      );
    }

    /**
     * Use this to register an operator whose kernel is implemented by a function.
     * The kernel is only called for inputs matching the given dispatch key.
     * You can register multiple kernels for different dispatch keys.
     *
     * Example:
     *
     * > namespace { Tensor my_kernel_cpu(Tensor a, Tensor b) {...} }
     * >
     * > static auto registry = c10::RegisterOperators()
     * >     .op(c10::RegisterOperators::options()
     * >         .schema("my_op")
     * >         .kernel<decltype(my_kernel_cpu), &my_kernel_cpu>(DispatchKey::CPUTensorId));
     */
    template<class FuncType, FuncType* kernel_func>
    // enable_if: only enable it if FuncType is actually a function
    std::enable_if_t<guts::is_function_type<FuncType>::value, Options&&> kernel(DispatchKey dispatch_key) && {
      static_assert(!std::is_same<FuncType, KernelFunction::BoxedKernelFunction>::value, "Tried to register a stackbased (i.e. internal) kernel function using the public kernel<...>() API. Please either use the internal kernel(...) API or also implement the kernel function as defined by the public API.");
      static_assert(kernel_func != nullptr, "Kernel function cannot be nullptr");

      return std::move(*this).kernel(
        std::move(dispatch_key),
        KernelFunction::makeFromUnboxedFunction<FuncType, kernel_func>(),
        // TODO Do schema inference without relying on WrapKernelFunction
        detail::FunctionSchemaInferer<typename detail::WrapKernelFunction<FuncType, kernel_func>::type>()()
      );
    }

    /**
     * Use this to register an operator whose kernel is implemented by a function.
     * The kernel is a catch-all kernel, meaning it's called independent from
     * the input. Dispatch is disabled for this operator.
     *
     * Example:
     *
     * > namespace { Tensor my_kernel_cpu(Tensor a, Tensor b) {...} }
     * >
     * > static auto registry = c10::RegisterOperators()
     * >     .op(c10::RegisterOperators::options()
     * >         .schema("my_op")
     * >         .catchAllKernel<decltype(my_kernel_cpu), &my_kernel_cpu>());
     */
    template<class FuncType, FuncType* kernel_func>
    // enable_if: only enable it if FuncType is actually a function
    std::enable_if_t<guts::is_function_type<FuncType>::value, Options&&> catchAllKernel() && {
      static_assert(!std::is_same<FuncType, KernelFunction::BoxedKernelFunction>::value, "Tried to register a stackbased (i.e. internal) kernel function using the public kernel<...>() API. Please either use the internal kernel(...) API or also implement the kernel function as defined by the public API.");
      static_assert(kernel_func != nullptr, "Kernel function cannot be nullptr");

      return std::move(*this).kernel(
        c10::nullopt,
        KernelFunction::makeFromUnboxedFunction<FuncType, kernel_func>(),
        // TODO Do schema inference without relying on WrapKernelFunction
        detail::FunctionSchemaInferer<typename detail::WrapKernelFunction<FuncType, kernel_func>::type>()()
      );
    }

    template<class FuncType>
    // enable_if: only enable it if FuncType is actually a function
    std::enable_if_t<guts::is_function_type<FuncType>::value, Options&&> kernel(DispatchKey dispatch_key, FuncType* kernel_func) && {
      static_assert(!std::is_same<FuncType, KernelFunction::BoxedKernelFunction>::value, "Tried to register a stackbased (i.e. internal) kernel function using the public kernel<...>() API. Please either use the internal kernel(...) API or also implement the kernel function as defined by the public API.");
      TORCH_INTERNAL_ASSERT(kernel_func != nullptr, "Kernel function cannot be nullptr");

      return std::move(*this).kernel(
        std::move(dispatch_key),
        KernelFunction::makeFromUnboxedRuntimeFunction(kernel_func),
        // TODO Do schema inference without relying on WrapKernelFunction
        detail::FunctionSchemaInferer<detail::WrapRuntimeKernelFunctor<std::decay_t<FuncType>>>()()
      );
    }

    template<class FuncType>
    // enable_if: only enable it if FuncType is actually a function
    std::enable_if_t<guts::is_function_type<FuncType>::value, Options&&> catchAllKernel(FuncType* kernel_func) && {
      static_assert(!std::is_same<FuncType, KernelFunction::BoxedKernelFunction>::value, "Tried to register a stackbased (i.e. internal) kernel function using the public kernel<...>() API. Please either use the internal kernel(...) API or also implement the kernel function as defined by the public API.");
      TORCH_INTERNAL_ASSERT(kernel_func != nullptr, "Kernel function cannot be nullptr");

      return std::move(*this).kernel(
        c10::nullopt,
        KernelFunction::makeFromUnboxedRuntimeFunction(kernel_func),
        // TODO Do schema inference without relying on WrapKernelFunction
        detail::FunctionSchemaInferer<detail::WrapRuntimeKernelFunctor<std::decay_t<FuncType>>>()()
      );
    }

    // TODO Remove impl_unboxedOnlyKernel once all of aten can generate boxed kernels
    template<class FuncType, FuncType* kernel_func>
    // enable_if: only enable it if FuncType is actually a function
    std::enable_if_t<guts::is_function_type<FuncType>::value, Options&&> impl_unboxedOnlyKernel(DispatchKey dispatch_key) && {
      static_assert(!std::is_same<FuncType, KernelFunction::BoxedKernelFunction>::value, "Tried to register a stackbased (i.e. internal) kernel function using the public kernel<...>() API. Please either use the internal kernel(...) API or also implement the kernel function as defined by the public API.");
      static_assert(kernel_func != nullptr, "Kernel function cannot be nullptr");

      return std::move(*this).kernel(
        std::move(dispatch_key),
        KernelFunction::makeFromUnboxedOnlyRuntimeFunction(kernel_func),
        nullptr // disable function schema inference because some ops from native_functions.yaml don't support it yet
      );
    }

    // TODO Remove impl_unboxedOnlyCatchAllKernel once all of aten can generate boxed kernels
    template<class FuncType, FuncType* kernel_func>
    // enable_if: only enable it if FuncType is actually a function
    std::enable_if_t<guts::is_function_type<FuncType>::value, Options&&> impl_unboxedOnlyCatchAllKernel() && {
      static_assert(!std::is_same<FuncType, KernelFunction::BoxedKernelFunction>::value, "Tried to register a stackbased (i.e. internal) kernel function using the public kernel<...>() API. Please either use the internal kernel(...) API or also implement the kernel function as defined by the public API.");
      static_assert(kernel_func != nullptr, "Kernel function cannot be nullptr");

      return std::move(*this).kernel(
        c10::nullopt,
        KernelFunction::makeFromUnboxedOnlyRuntimeFunction(kernel_func),
        nullptr // disable function schema inference because some ops from native_functions.yaml don't support it yet
      );
    }

    /**
     * Use this to register an operator whose kernel is implemented as a lambda.
     * The kernel is only called for inputs matching the given dispatch key.
     * You can register multiple kernels for different dispatch keys.
     *
     * The lambda must be stateless, i.e. not have a capture. If your kernel
     * needs to store some configuration parameters, write the kernel as a
     * functor instead.
     *
     * Example:
     *
     * > static auto registry = c10::RegisterOperators()
     * >     .op(c10::RegisterOperators::options()
     * >         .schema("my_op")
     * >         .kernel(DispatchKey::CPUTensorId, [] (Tensor a) -> Tensor {...}));
     */
    template<class Lambda>
    // enable_if: only enable it if Lambda is a functor (note: lambdas are functors)
    std::enable_if_t<
        guts::is_functor<std::decay_t<Lambda>>::value
        && !std::is_same<typename guts::infer_function_traits_t<std::decay_t<Lambda>>::func_type, KernelFunction::BoxedKernelFunction>::value,
        Options&&> kernel(DispatchKey dispatch_key, Lambda&& functor) && {
      static_assert(!std::is_base_of<OperatorKernel, std::decay_t<Lambda>>::value, "The kernel(x) API for registering a kernel is only meant to be used with lambdas. Your kernel is a functor. Please use the kernel<Functor>() API instead.");

      // We don't support stateful lambdas (i.e. lambdas with a capture), because their
      // behavior would be nonobvious. A functor kernel with cache gets a new instance of
      // its cache each time the kernel is looked up from the dispatch table.
      // A lambda with a capture would be global and share its capture between all kernel lookups.
      // So, instead of making users having to think about it (including the thread-safety
      // issues this causes), let's just forbid stateful lambdas altogether.
      static_assert(guts::is_stateless_lambda<std::decay_t<Lambda>>::value, "The kernel(x) API for registering a kernel only works for stateless lambdas (i.e. lambdas without captures). If you need a cache, please use the functor based API kernel<Functor>() instead.");

      return std::move(*this).kernel(
        std::move(dispatch_key),
        KernelFunction::makeFromUnboxedLambda(std::forward<Lambda>(functor)),
        // TODO Do schema inference without relying on WrapRuntimeKernelFunctor
        detail::FunctionSchemaInferer<detail::WrapRuntimeKernelFunctor<std::decay_t<Lambda>>>()()
      );
    }

    /**
     * Use this to register an operator whose kernel is implemented as a lambda.
     * The kernel is a catch-all kernel, meaning it's called independent from
     * the input. Dispatch is disabled for this operator.
     *
     * The lambda must be stateless, i.e. not have a capture. If your kernel
     * needs to store some configuration parameters, write the kernel as a
     * functor instead.
     *
     * Example:
     *
     * > static auto registry = c10::RegisterOperators()
     * >     .op(c10::RegisterOperators::options()
     * >         .schema("my_op")
     * >         .catchAllKernel([] (Tensor a) -> Tensor {...}));
     */
    template<class Lambda>
    // enable_if: only enable it if Lambda is a functor (note: lambdas are functors)
    std::enable_if_t<
        guts::is_functor<std::decay_t<Lambda>>::value
        && !std::is_same<typename guts::infer_function_traits_t<std::decay_t<Lambda>>::func_type, KernelFunction::BoxedKernelFunction>::value,
        Options&&> catchAllKernel(Lambda&& lambda) && {
      static_assert(!std::is_base_of<OperatorKernel, std::decay_t<Lambda>>::value, "The kernel(x) API for registering a kernel is only meant to be used with lambdas. Your kernel is a functor. Please use the kernel<Functor>() API instead.");

      // We don't support stateful lambdas (i.e. lambdas with a capture), because their
      // behavior would be nonobvious.
      // A lambda with a capture would be global and share its capture between all kernel lookups.
      // This would be a likely source for unexpected race conditions, so we forbid it.
      // If a kernel really needs global state, they can just have regular global state
      // in their .cpp file next to the kernel lambda.
      static_assert(guts::is_stateless_lambda<std::decay_t<Lambda>>::value, "The kernel(x) API for registering a kernel only works for stateless lambdas (i.e. lambdas without captures). If you need a cache, please use the functor based API kernel<Functor>() instead.");

      return std::move(*this).kernel(
        c10::nullopt,
        KernelFunction::makeFromUnboxedLambda(std::forward<Lambda>(lambda)),
        // TODO Do schema inference without relying on WrapRuntimeKernelFunctor
        detail::FunctionSchemaInferer<detail::WrapRuntimeKernelFunctor<std::decay_t<Lambda>>>()()
      );
    }

    Options&& aliasAnalysis(AliasAnalysisKind aliasAnalysisKind) && {
      TORCH_CHECK(!aliasAnalysisKind_.has_value(), "You can only call aliasAnalysis() once per operator registration.");
      aliasAnalysisKind_ = aliasAnalysisKind;
      return std::move(*this);
    }

  private:
    Options&& kernel(c10::optional<DispatchKey> dispatch_key, KernelFunction&& func, std::unique_ptr<FunctionSchema>&& inferred_function_schema) && {
      KernelRegistrationConfig config;
      config.dispatch_key = dispatch_key;
      config.func = std::move(func);
      config.inferred_function_schema = std::move(inferred_function_schema);
      kernels.push_back(std::move(config));
      return std::move(*this);
    }

    Options()
    : schemaOrName_(c10::nullopt)
    , kernels()
    , aliasAnalysisKind_(c10::nullopt)
    {}

    // KernelRegistrationConfig accumulates all information from the config
    // parameters passed to a RegisterOperators::op() call into one object.
    struct KernelRegistrationConfig final {
      KernelRegistrationConfig()
        : dispatch_key(c10::nullopt)
        , func()
        , inferred_function_schema(nullptr)
      {}

      c10::optional<DispatchKey> dispatch_key;
      KernelFunction func;
      std::unique_ptr<FunctionSchema> inferred_function_schema;
    };

    c10::optional<c10::either<OperatorName, FunctionSchema>> schemaOrName_;

    std::vector<KernelRegistrationConfig> kernels;
    optional<AliasAnalysisKind> aliasAnalysisKind_;
    friend class RegisterOperators;
    friend class Module;
  };

  /**
   * Call this to get an instance of registration options, which
   * can be passed to a call to RegisterOperators::op() to specify
   * these options for the operator registration.
   * See class doc comment for examples.
   */
  static Options options() {
    return {};
  }

  /**
   * Call this to register an operator. See class doc comment for examples.
   */
  RegisterOperators&& op(Options&& options) && {
    checkSchemaAndRegisterOp_(std::move(options));
    return std::move(*this);
  }

  // Regular mutator version of the && version above
  RegisterOperators& op(Options&& options) & {
    checkSchemaAndRegisterOp_(std::move(options));
    return *this;
  }

  /**
   * This is a shorthand for RegisterOperators::op(Options) where you can
   * specify the operator schema outside of the options parameter.
   * See class doc comment for examples.
   */
  RegisterOperators&& op(const std::string& schemaOrName, Options&& options = RegisterOperators::options()) && {
    return std::move(*this).op(std::move(options).schema(schemaOrName));
  }

  // internal only for registering caffe2 ops
  RegisterOperators&& op(FunctionSchema schema, Options&& options) && {
    return std::move(*this).op(std::move(options).schema(std::move(schema)));
  }

  template<class FuncType>
  explicit RegisterOperators(const std::string& schemaOrName, FuncType&& func, Options&& options = RegisterOperators::options())
  : RegisterOperators() {
    std::move(*this).op(schemaOrName, std::forward<FuncType>(func), std::move(options));
  }

  /**
   * This API registers an operator based on a kernel function pointer.
   *
   * Given a kernel
   *
   * > namespace { Tensor my_kernel_cpu(Tensor a, Tensor b) {...} }
   *
   * This API looks like:
   *
   * > static auto registry = c10::RegisterOperators()
   * >     .op("my_op", &my_kernel_cpu);
   *
   * If your kernel is small and the overhead of calling it matters,
   * then this API might be the wrong choice since the following API
   * has a slightly lower overhead for calling into the kernel:
   *
   * > static auto registry = c10::RegisterOperators()
   * >     .op("my_op", c10::RegisterOperators::options()
   * >         .kernel<decltype(my_kernel_cpu), &my_kernel_cpu>());
   *
   * Or, alternatively, write your kernel as a functor:
   *
   * > namespace {
   * >   class my_kernel_cpu final : public c10::OperatorKernel {
   * >   public:
   * >     Tensor operator()(Tensor a, Tensor b) {...}
   * >   };
   * > }
   * >
   * > static auto registry = c10::RegisterOperators()
   * >     .op("my_op", c10::RegisterOperators::options()
   * >         .kernel<my_kernel_cpu>());
   */
   template<class FuncType>
   // enable_if: only enable it if FuncType is actually a function, but not a stack based BoxedKernelFunction.
   std::enable_if_t<guts::is_function_type<FuncType>::value && !std::is_same<FuncType, KernelFunction::BoxedKernelFunction>::value, RegisterOperators&&>
   op(const std::string& schemaOrName, FuncType* func, Options&& options = RegisterOperators::options()) && {
     constexpr bool AllowLegacyTypes = true;
     return std::move(*this).op(std::move(options).schema(schemaOrName).kernel(
       c10::nullopt,
       KernelFunction::makeFromUnboxedRuntimeFunction<AllowLegacyTypes>(func),
       // TODO Do schema inference without relying on WrapRuntimeKernelFunctor
       detail::FunctionSchemaInferer<detail::WrapRuntimeKernelFunctor<std::decay_t<FuncType>>>()()
     ));
   }

   /**
    * This API registers an operator based on a kernel lambda.
    *
    * This API looks like:
    *
    * > static auto registry = c10::RegisterOperators()
    * >     .op("my_op", [] (Tensor a, Tensor b) {...});
    *
    * This is equivalent to:
    *
    * > static auto registry = c10::RegisterOperators()
    * >     .op("my_op", c10::RegisterOperators::options()
    * >         .catchAllKernel([] (Tensor a, Tensor b) {...}));
    *
    */
    template<class Lambda>
    // enable_if: only enable it if Lambda is actually a stateless lambda
    std::enable_if_t<guts::is_functor<Lambda>::value && guts::is_stateless_lambda<std::decay_t<Lambda>>::value, RegisterOperators&&>
    op(const std::string& schemaOrName, Lambda&& lambda, Options&& options = RegisterOperators::options()) && {
      static_assert(!std::is_base_of<OperatorKernel, Lambda>::value, "c10::OperatorKernel is part of the new kernel registration API and shouldn't be used together with the deprecated registration API. Please use the new RegisterOperators::options().kernel() based API instead.");

      constexpr bool AllowLegacyTypes = true;
      return std::move(*this).op(std::move(options).schema(schemaOrName).kernel(
        c10::nullopt,
        KernelFunction::makeFromUnboxedLambda<AllowLegacyTypes>(std::forward<Lambda>(lambda)),
        // TODO Do schema inference without relying on WrapRuntimeKernelFunctor
        detail::FunctionSchemaInferer<detail::WrapRuntimeKernelFunctor<std::decay_t<Lambda>>>()()
      ));
    }

    template<class Lambda>
    C10_DEPRECATED_MESSAGE("Registering operator kernels with stateful lambdas (i.e. lambdas with a capture) has non-obvious behavior. This is deprecated. Please use a lambda without a capture or a functor class instead.")
    // enable_if: only enable it if Lambda is actually a functor but not a stateless lambda
    std::enable_if_t<guts::is_functor<Lambda>::value && !guts::is_stateless_lambda<std::decay_t<Lambda>>::value, RegisterOperators&&>
    op(const std::string& schemaOrName, Lambda&& lambda, Options&& options = RegisterOperators::options()) && {
      static_assert(!std::is_base_of<OperatorKernel, Lambda>::value, "c10::OperatorKernel is part of the new kernel registration API and shouldn't be used together with the deprecated registration API. Please use the new RegisterOperators::options().kernel() based API instead.");

      constexpr bool AllowLegacyTypes = true;
      return std::move(*this).op(std::move(options).schema(schemaOrName).kernel(
        c10::nullopt,
        KernelFunction::makeFromUnboxedLambda<AllowLegacyTypes>(std::forward<Lambda>(lambda)),
        // TODO Do schema inference without relying on WrapRuntimeKernelFunctor
        detail::FunctionSchemaInferer<detail::WrapRuntimeKernelFunctor<std::decay_t<Lambda>>>()()
      ));
    }

private:
  void checkSchemaAndRegisterOp_(Options&& config);

  static c10::FunctionSchema inferSchemaFromKernels_(const OperatorName& opNameStr, const Options& options);
  void checkNoDuplicateKernels_(const Options& options);
  void registerOp_(Options&& options);

  std::vector<RegistrationHandleRAII> registrars_;
};

// --------------------------------------------------------------------------
//
// New style API
//
// --------------------------------------------------------------------------
//
// The basic concept behind the new style API is to be as similar to pybind11's
// API as possible.
//
// A quick tour of a few usage examples:
//
//  auto register = torch::import("aten")
//
//    // Define a schema for an operator, but provide no implementation
//    .def("mul(Tensor self, Tensor other) -> Tensor")
//
//    // Define a operator with exactly one implementation for all backends.
//    .def("add(Tensor self, Tensor other) -> Tensor", &add_impl)
//
//    // Provide an implementation for a defined operator (you can
//    // provide multiple; one per backend).  We'll take care of calling
//    // the correct implementation depending on if we get a CPU
//    // tensor or a CUDA tensor
//    .impl("mul", torch::dispatch(torch::kCPU, &mul_cpu_impl))
//    .impl("mul", torch::dispatch(torch::kCUDA, &mul_cuda_impl))
//
// Also, you can omit the top level namespace and specify it explicitly in
// the sub-definitions, e.g.,  torch::import().impl("aten::mul", ...)


// Represents a C++ function that implements an operator.  Most users won't
// interact directly with this class, except via error messages: the
// constructors this function define the set of permissible "function"-like
// things you can bind via the interface.
//
// This class erases the type of the passed in function, but durably records
// the type via an inferred schema for the function.
//
// TODO: This is morally the same thing as KernelRegistrationConfig, but it's
// opaque to the user.
class CAFFE2_API CppFunction final {
public:
  // This overload accepts function pointers, e.g., CppFunction(&add_impl)
  template <typename Func>
  explicit CppFunction(Func* f, std::enable_if_t<guts::is_function_type<Func>::value, std::nullptr_t> = nullptr)
    : func_(c10::KernelFunction::makeFromUnboxedRuntimeFunction(f))
    // TODO: Don't go through WrapRuntimeKernelFunctor
    , schema_(detail::FunctionSchemaInferer<detail::WrapRuntimeKernelFunctor<std::decay_t<Func>>>()())
<<<<<<< HEAD
    , debug_(std::string(c10::util::get_fully_qualified_type_name<Func>()))
=======
    , debug_("Func")
>>>>>>> 340048b6
    {}

  // This overload accepts lambdas, e.g., CppFunction([](const Tensor& self) { ... })
  template <typename Lambda>
  explicit CppFunction(Lambda&& f, std::enable_if_t<guts::is_functor<std::decay_t<Lambda>>::value, std::nullptr_t> = nullptr)
    : func_(c10::KernelFunction::makeFromUnboxedLambda(std::forward<Lambda>(f)))
    // TODO: Don't go through WrapRuntimeKernelFunctor
    , schema_(detail::FunctionSchemaInferer<detail::WrapRuntimeKernelFunctor<std::decay_t<Lambda>>>()())
<<<<<<< HEAD
    , debug_(std::string(c10::util::get_fully_qualified_type_name<Lambda>()))
=======
    , debug_("Lambda")
>>>>>>> 340048b6
    {}

  // This static factory lets you create CppFunctions that (1) don't have boxing
  // wrappers (because we don't support it yet) and (2) don't have schema
  // inference (because some ops don't support it).
  //
  // TODO: Eliminate the necessity for this function entirely.
  template <typename Func>
  static CppFunction makeUnboxedOnly(Func* f) {
    return CppFunction(
      c10::KernelFunction::makeFromUnboxedOnlyRuntimeFunction(f),
      /* schema */ nullptr,
<<<<<<< HEAD
      std::string(c10::util::get_fully_qualified_type_name<Func>())
=======
      "UnboxedOnly"
>>>>>>> 340048b6
    );
  }

  // TODO: more user friendly API
  static CppFunction makeFallthrough() {
    return CppFunction(
      c10::KernelFunction::makeFallthrough(),
      /* schema */ nullptr,
      "Fallthrough"
    );
  }

  // TODO: more user friendly API
  template<KernelFunction::BoxedKernelFunction* func>
  static CppFunction makeFromBoxedFunction() {
    return CppFunction(
      c10::KernelFunction::makeFromBoxedFunction<func>(),
      /* schema */ nullptr,
<<<<<<< HEAD
      "BoxedFunction" // TODO: make this more descriptive
=======
      "BoxedFunction"
>>>>>>> 340048b6
    );
  }

  CppFunction&& debug(std::string d) && {
    debug_ = std::move(d);
    return std::move(*this);
  }

private:
  c10::optional<c10::DispatchKey> dispatch_key_;
  c10::KernelFunction func_;
  std::unique_ptr<c10::FunctionSchema> schema_;
  std::string debug_;

  // The "setter" for dispatch_key_
  template <typename Func>
  friend CppFunction dispatch(c10::DispatchKey, Func&&);

  // The only class which actually pulls out values from CppFunction (does so
  // destructively, felt too lazy to write accessors that I don't even
  // want users to use)
  friend class Module;

  CppFunction(KernelFunction func, std::unique_ptr<c10::FunctionSchema> schema, std::string debug);
};

// Create a CppFunction which is associated with a specific dispatch key.
// CppFunctions that are tagged with a DispatchKey don't get invoked /unless/
// the dispatcher determines that the DispatchKey is the best choice for
// a function
template <typename Func>
inline CppFunction dispatch(c10::DispatchKey k, Func&& raw_f) {
  CppFunction f(std::forward<Func>(raw_f));
  f.dispatch_key_ = k;
  return f;
}

// Convenience overload of dispatch which accepts DeviceType
template <typename Func>
inline CppFunction dispatch(DeviceType type, Func&& raw_f) {
  auto deviceTypeToDispatchKey = [](DeviceType t){
    switch (t) {
      case DeviceType::CPU:
        return c10::DispatchKey::CPUTensorId;
      case DeviceType::CUDA:
        return c10::DispatchKey::CUDATensorId;
      case DeviceType::XLA:
        return c10::DispatchKey::XLATensorId;
      default:
        TORCH_CHECK(false,
          "Device type ", t, " cannot be overloaded at dispatch time, "
          "please file a bug report explaining what you were trying to do.");
    }
  };
  return dispatch(deviceTypeToDispatchKey(type), std::forward<Func>(raw_f));
}

// Convenience for overriding autograd functionality
template <typename Func>
inline CppFunction dispatch_autograd(Func&& raw_f) {
  return dispatch(c10::DispatchKey::VariableTensorId, std::forward<Func>(raw_f));
}

inline FunctionSchema schema(const char* str, AliasAnalysisKind k) {
  FunctionSchema s = torch::jit::parseSchema(str);
  s.setAliasAnalysis(k);
  return s;
}
inline FunctionSchema schema(const char* s) {
  return schema(s, AliasAnalysisKind::FROM_SCHEMA);
}
inline FunctionSchema&& schema(FunctionSchema&& s) { return std::move(s); }

namespace detail {

  inline c10::either<OperatorName, FunctionSchema> constructSchemaOrName(FunctionSchema&& s) {
    return c10::make_right<OperatorName, FunctionSchema>(std::move(s));
  }
  inline c10::either<OperatorName, FunctionSchema> constructSchemaOrName(OperatorName&& n) {
    return c10::make_left<OperatorName, FunctionSchema>(std::move(n));
  }
  inline c10::either<OperatorName, FunctionSchema> constructSchemaOrName(const char* str) {
    auto s = torch::jit::parseSchemaOrName(str);
    if (s.is_right()) {
      s.right().setAliasAnalysis(AliasAnalysisKind::FROM_SCHEMA);
    }
    return s;
  }

}

// Represents a namespace in which we can define operators.  Conventionally
// constructed using "torch::import".  This object lets you avoid repeatedly
// having to specify a namespace, instead you specify it once with:
//
//      torch::import("aten")
//        .def("add", [](const Tensor& a, const Tensor& b) { return a + b; })
//        .def("mul", torch::dispatch(torch::kCPU, &cpu_add))
//
// versus
//
//      torch::import()
//        .def("aten::add", ...)
//        .def("aten::mul", ...)
//
class CAFFE2_API Module final {
  c10::optional<std::string> ns_;

  std::vector<RegistrationHandleRAII> registrars_;

  Module(std::string ns);
  Module();

  // Use these as the constructors
  friend Module import(std::string ns);
  friend Module import();

public:
  Module(const Module&) = delete;
  Module& operator=(const Module&) = delete;

  Module(Module&&);
  Module& operator=(Module&&);

  // Some notes about the API design here.  We had the following constraints:
  //
  //  - We wanted to support both method chaining to a static variable (&& ref
  //    qualifier) as well as regular allocate the object and then mutate it (&
  //    ref qualifier)
  //  - We need to support multiple "types" of arguments for schema and
  //    functions (e.g., unnamed lambda types, regular functions, const char*,
  //    fully instantiated schemas)
  //  - We don't want to write exponentially many overloads
  //  - We don't want to rely on implicit conversion to a common type,
  //    because the C++ compiler will only be willing to do a single
  //    implicit conversion (reducing the set of valid types which you
  //    can invoke with); also error messages are worse when an implicit
  //    conversion is not selected (as the compiler will not explain
  //    why it didn't select an implicit conversion; this is different
  //    from overloads where it will explain each candidate overload and
  //    why it didn't apply)
  //
  // To solve all of these constraints at the same time, we use a trick taken
  // from the pybind11 library: template over the argument in the user visible
  // API, and inside of the templated function explicitly call an overloaded
  // function to resolve the argument to a real type.  You get the good error
  // messages from overloads, but at the same time you only need to write the
  // overload for any given argument type once.
  //
  // We still have to 2x all functions in the API so we can do both && and &
  // ref qualifiers, c'est la vie.

  // Declare an operator with a schema, but don't provide any implementations
  // for it.  You're expected to then provide implementations using the
  // impl() method.
  Module& def(FunctionSchema&& schema) &;
  template <typename Schema>
  Module& def(Schema&& raw_schema) & {
    FunctionSchema s = schema(std::forward<Schema>(raw_schema));
    return def(std::move(s));
  }
  template <typename Schema>
  Module&& def(Schema&& raw_schema) && {
    def(std::forward<Schema>(raw_schema));
    return std::move(*this);
  }

  // Convenience method to define an operator for a schema and then register
  // an implementation for it.  def(n, f) is almost equivalent to def(n).impl(f),
  // except that if n is not a schema, then the schema is inferred from the
  // static type of f.
  Module& def(c10::either<OperatorName, FunctionSchema>&&, CppFunction&& f) &;
  template <typename NameOrSchema, typename Func>
  Module& def(NameOrSchema&& raw_name_or_schema, Func&& raw_f) & {
    CppFunction f(std::forward<Func>(raw_f));
    auto name_or_schema = detail::constructSchemaOrName(std::forward<NameOrSchema>(raw_name_or_schema));
    return def(std::move(name_or_schema), std::move(f));
  }
  template <typename NameOrSchema, typename Func>
  Module&& def(NameOrSchema&& raw_name_or_schema, Func&& raw_f) && {
    def(std::forward<NameOrSchema>(raw_name_or_schema), std::forward<Func>(raw_f));
    return std::move(*this);
  }

  // Register an implementation for an operator.  You may register multiple
  // implementations for a single operator at different dispatch keys
  // (see torch::dispatch).  Implementations must have a corresponding
  // declaration (from def), otherwise they are invalid.
  Module& impl(const char* name, CppFunction&& f) &;
  template <typename Func>
  Module& impl(const char* name, Func&& raw_f) & {
    CppFunction f(std::forward<Func>(raw_f));
    return impl(name, std::move(f));
  }
  template <typename Func>
  Module&& impl(const char* name, Func&& raw_f) && {
    impl(name, std::forward<Func>(raw_f));
    return std::move(*this);
  }

  // Register a fallback implementation for all operators which will be used
  // if there is not a specific implementation for an operator available.
  // At the moment, you must specify a dispatch key (see torch::dispatch) for
  // your fallback.
  Module& fallback(CppFunction&& f) &;
  template <typename Func>
  Module& fallback(Func&& raw_f) & {
    CppFunction f(std::forward<Func>(raw_f));
    return fallback(std::move(f));
  }
  template <typename Func>
  Module&& fallback(Func&& raw_f) && {
    fallback(std::forward<Func>(raw_f));
    return std::move(*this);
  }
};

// Return the namespace corresponding to the string 'ns'
inline Module import(std::string ns) {
  return Module(std::move(ns));
}

// Return the "top-level" namespace; subsequent definitions must be explicitly
// namespaced
inline Module import() {
  return Module();
}

} // namespace c10

namespace torch {
  // Old-style API
  using RegisterOperators = c10::RegisterOperators;

  // New-style API
  using c10::dispatch;
  using c10::dispatch_autograd;
  using c10::schema;
  using c10::import;
}<|MERGE_RESOLUTION|>--- conflicted
+++ resolved
@@ -634,11 +634,7 @@
     : func_(c10::KernelFunction::makeFromUnboxedRuntimeFunction(f))
     // TODO: Don't go through WrapRuntimeKernelFunctor
     , schema_(detail::FunctionSchemaInferer<detail::WrapRuntimeKernelFunctor<std::decay_t<Func>>>()())
-<<<<<<< HEAD
-    , debug_(std::string(c10::util::get_fully_qualified_type_name<Func>()))
-=======
     , debug_("Func")
->>>>>>> 340048b6
     {}
 
   // This overload accepts lambdas, e.g., CppFunction([](const Tensor& self) { ... })
@@ -647,11 +643,7 @@
     : func_(c10::KernelFunction::makeFromUnboxedLambda(std::forward<Lambda>(f)))
     // TODO: Don't go through WrapRuntimeKernelFunctor
     , schema_(detail::FunctionSchemaInferer<detail::WrapRuntimeKernelFunctor<std::decay_t<Lambda>>>()())
-<<<<<<< HEAD
-    , debug_(std::string(c10::util::get_fully_qualified_type_name<Lambda>()))
-=======
     , debug_("Lambda")
->>>>>>> 340048b6
     {}
 
   // This static factory lets you create CppFunctions that (1) don't have boxing
@@ -664,11 +656,7 @@
     return CppFunction(
       c10::KernelFunction::makeFromUnboxedOnlyRuntimeFunction(f),
       /* schema */ nullptr,
-<<<<<<< HEAD
-      std::string(c10::util::get_fully_qualified_type_name<Func>())
-=======
       "UnboxedOnly"
->>>>>>> 340048b6
     );
   }
 
@@ -687,11 +675,7 @@
     return CppFunction(
       c10::KernelFunction::makeFromBoxedFunction<func>(),
       /* schema */ nullptr,
-<<<<<<< HEAD
-      "BoxedFunction" // TODO: make this more descriptive
-=======
       "BoxedFunction"
->>>>>>> 340048b6
     );
   }
 
